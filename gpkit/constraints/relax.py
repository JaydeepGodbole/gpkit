--- conflicted
+++ resolved
@@ -3,14 +3,7 @@
 from .set import ConstraintSet
 from ..nomials import Variable, VectorVariable, parse_subs, NomialArray
 from ..keydict import KeyDict
-<<<<<<< HEAD
-from .. import NamedVariables, MODELNUM_LOOKUP
-from ..small_classes import Count
-from gpkit import SignomialsEnabled
-=======
 from .. import NamedVariables, SignomialsEnabled
-
->>>>>>> 4207f387
 
 class ConstraintsRelaxedEqually(ConstraintSet):
     """Relax constraints the same amount, as in Eqn. 10 of [Boyd2007].
@@ -37,27 +30,6 @@
         if not isinstance(constraints, ConstraintSet):
             constraints = ConstraintSet(constraints)
         substitutions = dict(constraints.substitutions)
-<<<<<<< HEAD
-        relcons = []
-        with NamedVariables("Relax"):
-            self.relaxvar = Variable("C")
-        with SignomialsEnabled():
-            for constr in constraints.flat(constraintsets=False):
-                if constr.oper == ">=":
-                    relcons.append(self.relaxvar*constr.left >= constr.right)
-                elif constr.oper == "<=":
-                    relcons.append(constr.left <= self.relaxvar*constr.right)
-                elif constr.oper == "=":
-                    relcons.append(constr.left <= self.relaxvar*constr.right)
-                    relcons.append(self.relaxvar*constr.left >= constr.right)
-                else:
-                    raise ValueError("Constraint had unknown operator %s."
-                                     " Cannot relax the constraint %s"
-                                     % constr.oper, constr)
-
-        ConstraintSet.__init__(self, [relcons,
-                                      self.relaxvar >= 1], substitutions)
-=======
         relconstraints = []
         self.origconstrs = []
         with NamedVariables("Relax"):
@@ -69,8 +41,6 @@
         ConstraintSet.__init__(self, {
             "relaxed constraints": relconstraints,
             "minimum relaxation": self.relaxvar >= 1}, substitutions)
-
->>>>>>> 4207f387
 
 class ConstraintsRelaxed(ConstraintSet):
     """Relax constraints, as in Eqn. 11 of [Boyd2007].
@@ -97,33 +67,6 @@
         if not isinstance(constraints, ConstraintSet):
             constraints = ConstraintSet(constraints)
         substitutions = dict(constraints.substitutions)
-<<<<<<< HEAD
-        relconstrs = []
-        N = len(constraints)
-        with NamedVariables("Relax"):
-            self.relaxvars = VectorVariable(N, "C")
-        i = Count()
-        with SignomialsEnabled():
-            for constr in constraints.flat(constraintsets=False):
-                if constr.oper == ">=":
-                    relconstrs.append(self.relaxvars[i.next()]*constr.left >=
-                                      constr.right)
-                elif constr.oper == "<=":
-                    relconstrs.append(constr.left <=
-                                      self.relaxvars[i.next()]*constr.right)
-                elif constr.oper == "=":
-                    relconstrs.append(constr.left <=
-                                      self.relaxvars[i.next()]*constr.right)
-                    relconstrs.append(self.relaxvars[i.count]*constr.left >=
-                                      constr.right)
-                else:
-                    raise ValueError("Constraint had unknown operator %s."
-                                     " Cannot relax the constraint %s"
-                                     % constr.oper, constr)
-
-        ConstraintSet.__init__(self, [relconstrs,
-                                      self.relaxvars >= 1], substitutions)
-=======
         relconstraints = []
         self.origconstrs = []
         with NamedVariables("Relax"):
@@ -135,8 +78,6 @@
         ConstraintSet.__init__(self, {
             "relaxed constraints": relconstraints,
             "minimum relaxation": self.relaxvars >= 1}, substitutions)
->>>>>>> 4207f387
-
 
 class ConstantsRelaxed(ConstraintSet):
     """Relax constants in a constraintset.
