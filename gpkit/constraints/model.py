"Implements Model"
import numpy as np
from .costed import CostedConstraintSet
from ..nomials import Monomial
from .prog_factories import _progify_fctry, _solve_fctry
from .geometric_program import GeometricProgram
from .signomial_program import SignomialProgram
<<<<<<< HEAD
from .linked import LinkedConstraintSet
from .robust import Robust
=======
>>>>>>> 29dc38c4
from ..small_scripts import mag
from ..tools.autosweep import autosweep_1d
from ..exceptions import InvalidGPConstraint
from .. import NamedVariables


class Model(CostedConstraintSet):
    """Symbolic representation of an optimization problem.

    The Model class is used both directly to create models with constants and
    sweeps, and indirectly inherited to create custom model classes.

    Arguments
    ---------
    cost : Posynomial (optional)
        Defaults to `Monomial(1)`.

    constraints : ConstraintSet or list of constraints (optional)
        Defaults to an empty list.

    substitutions : dict (optional)
        This dictionary will be substituted into the problem before solving,
        and also allows the declaration of sweeps and linked sweeps.

    name : str (optional)
        Allows "naming" a model in a way similar to inherited instances,
        and overrides the inherited name if there is one.

    Attributes with side effects
    ----------------------------
    `program` is set during a solve
    `solution` is set at the end of a solve
    """

    # name and num identify a model uniquely
    name = None
    num = None
    # naming holds the name and num evironment in which a model was created
    # this includes its own name and num, and those of models containing it
    naming = None
    program = None
    solution = None

    def __init__(self, cost=None, constraints=None, *args, **kwargs):
        setup_vars = None
        substitutions = kwargs.pop("substitutions", None)  # reserved keyword
        if hasattr(self, "setup"):
            self.cost = None
            with NamedVariables(self.__class__.__name__):
                start_args = [cost, constraints]
                args = tuple(a for a in start_args if a is not None) + args
                constraints = self.setup(*args, **kwargs)  # pylint: disable=no-member
                from .. import NAMEDVARS, MODELS, MODELNUMS
                setup_vars = NAMEDVARS[tuple(MODELS), tuple(MODELNUMS)]
                self.name, self.num = MODELS[:-1], MODELNUMS[:-1]
                self.naming = (tuple(MODELS), tuple(MODELNUMS))
            cost = self.cost
        else:
            if args and not substitutions:
                # backwards compatibility: substitutions as third arg
                substitutions, = args

        cost = cost or Monomial(1)
        constraints = constraints or []
        CostedConstraintSet.__init__(self, cost, constraints, substitutions)
        if setup_vars:
            # add all the vars created in .setup to the Model's varkeys
            # even if they aren't used in any constraints
            self.unique_varkeys = frozenset(v.key for v in setup_vars)
            # TODO: is unique_varkeys really the right way to do this?
            self.reset_varkeys()
<<<<<<< HEAD
        # for backwards compatibility keep add_modelnames
        # TODO: remove with linking
        if not hasattr(self, "setup") and self.__class__.__name__ != "Model":
            from .. import MODELNUM_LOOKUP
            print("Declaring a named Model's variables in __init__ is"
                  " not recommended. For details see gpkit.rtfd.org")
            self.name = self.__class__.__name__
            self.num = MODELNUM_LOOKUP[self.name]
            MODELNUM_LOOKUP[self.name] += 1
            self._add_modelname_tovars(self.name, self.num)
        self.robust = Robust.from_model(self)
=======
>>>>>>> 29dc38c4

    gp = _progify_fctry(GeometricProgram)
    sp = _progify_fctry(SignomialProgram)
    solve = _solve_fctry(_progify_fctry(GeometricProgram, "solve"))
    localsolve = _solve_fctry(_progify_fctry(SignomialProgram, "localsolve"))

    def zero_lower_unbounded_variables(self):
        "Recursively substitutes 0 for variables that lack a lower bound"
        zeros = True
        while zeros:
            # pylint: disable=no-member
            bounds = self.gp(verbosity=0).missingbounds
            zeros = {var: 0 for var, bound in bounds.items()
                     if bound == "lower"}
            self.substitutions.update(zeros)

    def subconstr_str(self, excluded=None):
        "The collapsed appearance of a ConstraintBase"
        if self.name:
            return "%s_%s" % (self.name, self.num)

    def subconstr_latex(self, excluded=None):
        "The collapsed appearance of a ConstraintBase"
        if self.name:
            return "%s_{%s}" % (self.name, self.num)

    def sweep(self, sweeps, **solveargs):
        "Sweeps {var: values} pairs in sweeps. Returns swept solutions."
        sols = []
        for sweepvar, sweepvals in sweeps.items():
            original_val = self.substitutions.get(sweepvar, None)
            self.substitutions.update({sweepvar: ('sweep', sweepvals)})
            try:
                sols.append(self.solve(**solveargs))
            except InvalidGPConstraint:
                sols.append(self.localsolve(**solveargs))
            if original_val:
                self.substitutions[sweepvar] = original_val
            else:
                del self.substitutions[sweepvar]
        if len(sols) == 1:
            return sols[0]
        return sols

    def autosweep(self, sweeps, tol=0.01, samplepoints=100, **solveargs):
        """Autosweeps {var: (start, end)} pairs in sweeps to tol.

        Returns swept and sampled solutions.
        The original simplex tree can be accessed at sol.bst
        """
        sols = []
        for sweepvar, sweepvals in sweeps.items():
            sweepvar = self[sweepvar].key
            start, end = sweepvals
            bst = autosweep_1d(self, tol, sweepvar, [start, end], **solveargs)
            sols.append(bst.sample_at(np.linspace(start, end, samplepoints)))
        if len(sols) == 1:
            return sols[0]
        return sols

    # pylint: disable=too-many-locals,too-many-branches,too-many-statements
    def debug(self, solver=None, verbosity=1, **solveargs):
        "Attempts to diagnose infeasible models."
        from .relax import ConstantsRelaxed, ConstraintsRelaxed
        from .bounded import Bounded

        sol = None
        relaxedconsts = False

        solveargs["solver"] = solver
        solveargs["verbosity"] = verbosity

        print "> Trying to solve with bounded variables and relaxed constants"

        if self.substitutions:
            constsrelaxed = ConstantsRelaxed(Bounded(self))
            feas = Model(constsrelaxed.relaxvars.prod()**30 * self.cost,
                         constsrelaxed)
            # NOTE: It hasn't yet been seen but might be possible that
            #       the self.cost component above could cause infeasibility
        else:
            feas = Model(self.cost, Bounded(self))

        try:
            try:
                sol = feas.solve(**solveargs)
            except InvalidGPConstraint:
                sol = feas.localsolve(**solveargs)

            if self.substitutions:
                for orig in (o for o, r in zip(constsrelaxed.origvars,
                                               constsrelaxed.relaxvars)
                             if sol(r) >= 1.01):
                    if not relaxedconsts:
                        if sol["boundedness"]:
                            print("and these constants relaxed:")
                        else:
                            print("\nSolves with these constants relaxed:")
                        relaxedconsts = True
                    print("  %s: relaxed from %-.4g to %-.4g"
                          % (orig, mag(self.substitutions[orig]),
                             mag(sol(orig))))
            print "> ...success!"
        except (ValueError, RuntimeWarning):
            print("> ...does not solve with bounded variables"
                  " and relaxed constants.")
        print "\n> Trying to solve with relaxed constraints"

        try:
            constrsrelaxed = ConstraintsRelaxed(self)
            feas = Model(constrsrelaxed.relaxvars.prod()**30 * self.cost,
                         constrsrelaxed)
            try:
                sol_constraints = feas.solve(**solveargs)
            except InvalidGPConstraint:
                sol_constraints = feas.localsolve(**solveargs)

            relaxvals = sol_constraints(constrsrelaxed.relaxvars)
            if any(rv >= 1.01 for rv in relaxvals):
                if sol_constraints["boundedness"]:
                    print("and these constraints relaxed:")
                else:
                    print("\nSolves with relaxed constraints:")
                    if not relaxedconsts:
                        # then this is the only solution we have to return
                        sol = sol_constraints
            iterator = enumerate(zip(relaxvals, feas[0][0][0]))
            for i, (relaxval, constraint) in iterator:
                if relaxval >= 1.01:
                    relax_percent = "%i%%" % (0.5+(relaxval-1)*100)
                    print("  %i: %4s relaxed  Canonical form: %s <= %.2f)"
                          % (i, relax_percent, constraint.right, relaxval))
            print "> ...success!"
        except (ValueError, RuntimeWarning):
            print("> ...does not solve with relaxed constraints.")

        return sol<|MERGE_RESOLUTION|>--- conflicted
+++ resolved
@@ -5,11 +5,6 @@
 from .prog_factories import _progify_fctry, _solve_fctry
 from .geometric_program import GeometricProgram
 from .signomial_program import SignomialProgram
-<<<<<<< HEAD
-from .linked import LinkedConstraintSet
-from .robust import Robust
-=======
->>>>>>> 29dc38c4
 from ..small_scripts import mag
 from ..tools.autosweep import autosweep_1d
 from ..exceptions import InvalidGPConstraint
@@ -81,20 +76,6 @@
             self.unique_varkeys = frozenset(v.key for v in setup_vars)
             # TODO: is unique_varkeys really the right way to do this?
             self.reset_varkeys()
-<<<<<<< HEAD
-        # for backwards compatibility keep add_modelnames
-        # TODO: remove with linking
-        if not hasattr(self, "setup") and self.__class__.__name__ != "Model":
-            from .. import MODELNUM_LOOKUP
-            print("Declaring a named Model's variables in __init__ is"
-                  " not recommended. For details see gpkit.rtfd.org")
-            self.name = self.__class__.__name__
-            self.num = MODELNUM_LOOKUP[self.name]
-            MODELNUM_LOOKUP[self.name] += 1
-            self._add_modelname_tovars(self.name, self.num)
-        self.robust = Robust.from_model(self)
-=======
->>>>>>> 29dc38c4
 
     gp = _progify_fctry(GeometricProgram)
     sp = _progify_fctry(SignomialProgram)
