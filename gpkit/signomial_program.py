"""Implement the SignomialProgram class"""
import numpy as np

from time import time
from functools import reduce as functools_reduce
from operator import mul

from .nomials import Posynomial
from .geometric_program import GeometricProgram

from .substitution import get_constants


class SignomialProgram(object):
    """Prepares a collection of signomials for a SP solve.

    Arguments
    ---------
    cost : Constraint
        Signomial to minimize when solving
    constraints : list of Signomials
        Constraints to maintain when solving (implicitly Signomials <= 1)
    verbosity : int (optional)
        Currently has no effect: SignomialPrograms don't know anything new
        after being created, unlike GeometricPrograms.

    Attributes with side effects
    ----------------------------
    `gps` is set during a solve
    `result` is set at the end of a solve

    Examples
    --------
    >>> gp = gpkit.geometric_program.SignomialProgram(
                        # minimize
                        x,
                        [   # subject to
                            1/x - y/x,  # <= 1, implicitly
                            y/10  # <= 1
                        ])
    >>> gp.solve()
    """

    def __init__(self, cost, constraints, verbosity=2):
        if cost.any_nonpositive_cs:
            raise TypeError("""SignomialPrograms need Posyomial objectives.

    The equivalent of a Signomial objective can be constructed by constraining
    a dummy variable z to be greater than the desired Signomial objective s
    (z >= s) and then minimizing that dummy variable.""")

        self.cost = cost
        self.constraints = constraints
        self.signomials = [cost] + list(constraints)

        self.posynomials, self.negynomials = [self.cost], [None]
        self.negvarkeys = set()
        for sig in self.constraints:
            p_exps, p_cs = [], []
            n_exps, n_cs = [{}], [1]  # add the 1 from the "<= 1" constraint
            for c, exp in zip(sig.cs, sig.exps):
                if c > 0:
                    p_cs.append(c)
                    p_exps.append(exp)
                elif c < 0:
                    n_cs.append(-c)
                    n_exps.append(exp)
                    self.negvarkeys.update(exp.keys())
            posy = Posynomial(p_exps, p_cs) if p_cs != [] else None
            negy = Posynomial(n_exps, n_cs) if n_cs != [1] else None
            self.posynomials.append(posy)
            self.negynomials.append(negy)

        if not self.negvarkeys:
            raise ValueError("SignomialPrograms must contain at least one"
                             " Signomial.")

    def localsolve(self, solver=None, verbosity=1, x0=None, rel_tol=1e-4,
                   iteration_limit=50, *args, **kwargs):
        """Locally solves a SignomialProgram and returns the solution.

        Arguments
        ---------
        solver : str or function (optional)
            By default uses one of the solvers found during installation.
            If set to "mosek", "mosek_cli", or "cvxopt", uses that solver.
            If set to a function, passes that function cs, A, p_idxs, and k.
        verbosity : int (optional)
            If greater than 0, prints solve time and number of iterations.
            Each GP is created and solved with verbosity one less than this, so
            if greater than 1, prints solver name and time for each GP.
        x0 : dict (optional)
            Initial location to approximate signomials about.
        rel_tol : float
            Iteration ends when this is greater than the distance between two
            consecutive solve's objective values.
        iteration_limit : int
            Maximum GP iterations allowed.
        *args, **kwargs :
            Passed to solver function.


        Returns
        -------
        result : dict
            A dictionary containing the translated solver result.
        """
        if verbosity > 0:
            print("Beginning signomial solve.")
            self.starttime = time()

        iterations = 0
        prevcost, cost, rel_improvement = None, None, None
        self.gps = []

        while rel_improvement is None or rel_improvement > rel_tol:
            if iterations > iteration_limit:
                raise RuntimeWarning("""problem unsolved after %s iterations.

    The last result is available in Model.program.gps[-1].result. If the gps
    appear to be converging, you may wish to increase the iteration limit by
    calling .localsolve(..., iteration_limit=NEWLIMIT).""" % iterations)

            gp = self.step(x0, verbosity)
            self.gps.append(gp)  # NOTE: SIDE EFFECTS

            try:
                result = gp.solve(solver, verbosity=verbosity-1,
                                  *args, **kwargs)
            except (RuntimeWarning, ValueError):
                # TODO: should we add the nearest_feasible gp to the program?
                # TODO: should we count it as an iteration?
                nearest_feasible = gp.feasibility_search(verbosity=verbosity-1)
                result = nearest_feasible.solve(verbosity=verbosity-1)
                result["cost"] = None

            x0 = result["variables"]
            prevcost, cost = cost, result["cost"]
            if cost and prevcost:
                rel_improvement = abs(prevcost-cost)/(prevcost + cost)

            iterations += 1

        # solved successfully!
        if verbosity > 0:
            print("Solving took %i GP solves" % iterations
                  + " and %.3g seconds." % (time() - self.starttime))

        # parse the result and return nu's of original monomials from
        #  variable sensitivities
        nu = result["sensitivities"]["monomials"]
        sens_vars = {var: sum([gp.exps[i][var]*nu[i] for i in locs])
                     for (var, locs) in gp.varlocs.items()}
        nu_ = []
        for signomial in self.signomials:
            for c, exp in zip(signomial.cs, signomial.exps):
                var_ss = [sens_vars[var]*val for var, val in exp.items()]
                nu_.append(functools_reduce(mul, var_ss, np.sign(c)))
        result["sensitivities"]["monomials"] = np.array(nu_)
        # TODO: SP sensitivities are weird, and potentially incorrect

        self.result = result  # NOTE: SIDE EFFECTS
        return result

    def step(self, x0=None, verbosity=1):
        if x0 is None:
            # dummy nomial data to turn x0's keys into VarKeys
            self.negydata = lambda: None
            self.negydata.varlocs = self.negvarkeys
            self.negydata.varstrs = {str(vk): vk for vk in self.negvarkeys}
            x0 = get_constants(self.negydata, {})
            sp_inits = {vk: vk.descr["sp_init"] for vk in self.negvarkeys
                        if "sp_init" in vk.descr}
            x0.update(sp_inits)
<<<<<<< HEAD
            # HACK: initial guess for negative variables
            x0.update({var: 1 for var in self.negvarkeys if var not in x0})
=======
>>>>>>> 2f8c249e
        posy_approxs = []
        for p, n in zip(self.posynomials, self.negynomials):
            if n is None:
                posy_approx = p
            else:
                posy_approx = p/n.mono_approximation(x0)
            posy_approxs.append(posy_approx)

        gp = GeometricProgram(posy_approxs[0], posy_approxs[1:],
                              verbosity=verbosity-1)
        return gp

    def __repr__(self):
        return "gpkit.%s(\n%s)" % (self.__class__.__name__, str(self))

    def __str__(self):
        """String representation of a SignomialProgram.

        Contains all of its parameters."""
        return "\n".join(["  # minimize",
                          "    %s," % self.cost,
                          "[ # subject to"] +
                         ["    %s <= 1," % constr
                          for constr in self.constraints] +
                         [']'])

    def _latex(self, unused=None):
        """LaTeX representation of a SignomialProgram.

        Contains all of its parameters."""
        return "\n".join(["\\begin{array}[ll]",
                          "\\text{}",
                          "\\text{minimize}",
                          "    & %s \\\\" % self.cost._latex(),
                          "\\text{subject to}"] +
                         ["    & %s \\leq 1\\\\" % constr._latex()
                          for constr in self.constraints] +
                         ["\\end{array}"])<|MERGE_RESOLUTION|>--- conflicted
+++ resolved
@@ -172,11 +172,6 @@
             sp_inits = {vk: vk.descr["sp_init"] for vk in self.negvarkeys
                         if "sp_init" in vk.descr}
             x0.update(sp_inits)
-<<<<<<< HEAD
-            # HACK: initial guess for negative variables
-            x0.update({var: 1 for var in self.negvarkeys if var not in x0})
-=======
->>>>>>> 2f8c249e
         posy_approxs = []
         for p, n in zip(self.posynomials, self.negynomials):
             if n is None:
