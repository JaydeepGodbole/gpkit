--- conflicted
+++ resolved
@@ -311,23 +311,15 @@
                       "and variables failed")
         self.assertAlmostEqual(sol["cost"], 1, self.ndig)
 
-<<<<<<< HEAD
-    def test_while_loop_exit_condition(self):
-        with SignomialsEnabled():
-            x = Variable('x')
-            z = Variable('z')
-            J = 0.01*(x - 1)**2
-=======
     def test_small_signomial(self):
         x = Variable('x')
         z = Variable('z')
-        with EnableSignomials():
-            local_ndig = 4
-            nonzero_adder = 0.1  # TODO: support reaching zero, issue #348
+        local_ndig = 4
+        nonzero_adder = 0.1  # TODO: support reaching zero, issue #348
+        with SignomialsEnabled():
             J = 0.01*(x - 1)**2 + nonzero_adder
->>>>>>> d8b32053
             m = Model(z, [z >= J])
-            sol = m.localsolve(verbosity=0)
+        sol = m.localsolve(verbosity=0)
         self.assertAlmostEqual(sol['cost'], nonzero_adder, local_ndig)
         self.assertAlmostEqual(sol('x'), 0.987, 3)
 
