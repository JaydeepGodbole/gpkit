--- conflicted
+++ resolved
@@ -5,11 +5,7 @@
 
     @Misc{gpkit,
           author={Edward Burnell and Warren Hoburg},
-<<<<<<< HEAD
-          title={GPkit software for geometric programming}
-=======
           title={GPkit software for geometric programming},
->>>>>>> 8fa9cc4c
           howpublished={\url{https://github.com/hoburg/gpkit}},
           year={2015},
           note={Version 0.4.0}
